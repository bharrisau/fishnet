--- conflicted
+++ resolved
@@ -919,16 +919,10 @@
         movetime = int(round(LVL_MOVETIMES[lvl - 1] / (self.threads * 0.9 ** (self.threads - 1))))
 
         start = time.time()
-<<<<<<< HEAD
-        part = go(self.stockfish, job["position"], moves,
-                  depth=LVL_DEPTHS[lvl - 1],
-                  movetime=movetime, clock=job["work"].get("clock"))
-=======
         go(self.stockfish, job["position"], moves,
            movetime=movetime, clock=job["work"].get("clock"),
            depth=LVL_DEPTHS[lvl - 1])
         bestmove = recv_bestmove(self.stockfish)
->>>>>>> 95fac1a2
         end = time.time()
 
         logging.log(PROGRESS, "Played move in %s (%s) with lvl %d: %0.3fs elapsed",
